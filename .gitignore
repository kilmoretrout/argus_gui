--- conflicted
+++ resolved
@@ -2,7 +2,7 @@
 __pycache__/
 *.py[cod]
 *$py.class
-
+*.pyc
 # Distribution / packaging
 .Python
 env/
@@ -35,12 +35,8 @@
 
 # Jupyter Notebook
 .ipynb_checkpoints
-<<<<<<< HEAD
 
 # VS code files
 *.name
 *.xml
-*.iml
-=======
-/build/
->>>>>>> 9ebef4d4
+*.iml